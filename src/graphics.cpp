--- conflicted
+++ resolved
@@ -107,13 +107,7 @@
   cr->restore();
 }
 
-<<<<<<< HEAD
-void CairoContext::setColour(const tools::Colour& newColour) {
-  colour = newColour;
-}
-=======
 void CairoContext::setColour(const tools::Colour& newColour) { colour = newColour; }
->>>>>>> b9004221
 
 void CairoContext::setSourceFromColour() {
   switch (colour) {
